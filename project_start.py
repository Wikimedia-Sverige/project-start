#! /usr/bin/env python3

import argparse
import csv
import datetime
import logging
from collections import OrderedDict

import yaml

from phab import Phab
from wiki import Wiki


def setup_logging(verbose):
    """Add logging handlers.

    Parameters
    ----------
    verbose : bool
        If True, standard out handler will print every message.
    """
    format_ = "%(asctime)s[%(levelname)s](%(module)s): %(message)s"
    logging.basicConfig(
        level=logging.DEBUG,
        format=format_,
        filename="project-start.log"
    )
    if verbose:
        level = logging.DEBUG
    else:
        level = logging.INFO
    stream_handler = logging.StreamHandler()
    stream_handler.setLevel(level)
    stream_handler.setFormatter(
        logging.Formatter(format_)
    )
    logging.getLogger().addHandler(stream_handler)


def read_goals(tsv, settings):
    """Read goal values from tab separated data.

    Parameters
    ----------
    tsv : iterator
        Gives one list per row from tab separated data.
    settings: dict
        Goals settings from the config

    Returns
    -------
    dict
        Map of project names to dicts that maps goal name to planned
        value.
    dict
        Map of goal names to goal fulfillment texts.
    """
    goals = OrderedDict()
    fulfillments = {}
    for i, unsanitized_row in enumerate(tsv):
        row = sanitize(unsanitized_row)
        if i == settings["last_row"]:
            # Stop reading when we all projects have been read.
            break
        elif row[0] == "":
            # Skip rows that have nothing in the first field; they
            # will not contain any goal numbers.
            continue
        description = row[0]
        name = get_goal_name(description)
        fulfillment = row[1]
        if fulfillment:
            fulfillments[name] = fulfillment
        # Convert alphabetic label of column to numeric one where A = 0
        first_project_column = ord(settings["first_project_column"]) - 65
        for j, field in enumerate(row):
            if j >= first_project_column:
                if i == settings["project_row"]:
                    # Add keys for all of the projects. Since we
                    # use an ordered dictionary, this allows us to
                    # find the correct project when we add goal
                    # values.
                    project = field
                    if project == "":
                        # Temporarily add empty columns to maintain
                        # the indices.
                        goals[j] = None
                    else:
                        # Use ordered dictionary here to keep the
                        # order of the goals when they are added to
                        # the template.
                        goals[project] = OrderedDict()
                elif i > settings["project_row"]:
                    planned_value = field
                    project_index = j - first_project_column
                    project_name = list(goals.keys())[project_index]
                    if planned_value:
                        goals[project_name][name] = planned_value
    # Remove any empty columns.
    goals = {k: v for k, v in goals.items() if v}
    # Make it a normal dictionary, since we don't need to keep track
    # of project indices anymore.
    return dict(goals), fulfillments


def sanitize(unsanitized):
    """Sanitize a dict or list containing strings.

    Parameters
    ----------
    unsanitized : iterator
        Dictionary or list to sanitize

    Returns
    -------
    iterator
        Copy of input with sanitized strings
    """
    sanitized = None
    if isinstance(unsanitized, dict):
        sanitized = {
            sanitize_string(k): sanitize_string(v) for
            k, v in unsanitized.items()
        }
    elif isinstance(unsanitized, list):
        sanitized = [sanitize_string(i) for i in unsanitized]
    return sanitized


def sanitize_string(unsanitized_string):
    """Sanitize a strings.

    * Strips leading and trailing whitespaces

    Parameters
    ----------
    unsanitized_string : string
        String to sanitize

    Returns
    -------
    string
        Sanitized string
    """
    sanitized_sring = unsanitized_string.strip()
    return sanitized_sring


def get_goal_name(description):
    """Get goal name from description.

    Parameters
    ----------
    description : string
        Goal description in the format "T.1.1 - Berika projekten med
        25 nya resurser".

    Returns
    -------
    str
        Goal name in the format "T.1.1".
    """
    return description.split(" - ")[0]


def add_wiki_project_pages(project_information, project_columns,
                           phab_id, phab_name):
    """Add a project page to the wiki.

    Also adds relevant subpages.

    Parameters
    ----------
    project_information : dict
    project_columns: dict
    phab_id : int
        Id of the project on Phabricator.
    phab_name : str
        Name of the project on Phabricator
    """
    logging.info("Adding wiki pages.")
    english_name = project_information[project_columns["english_name"]]
    wiki.add_project_page(
        phab_id,
        phab_name,
        project_information,
        goals[english_name],
        goal_fulfillments
    )
    name = project_information[project_columns["swedish_name"]]
    area = project_information[project_columns["area"]]
    wiki.add_project_categories(name, area)


def add_phab_project(project_information, project_columns):
    """Add a project on Phabricator.

    Parameters
    ----------
    project_information : dict
    project_columns: dict
    """
    logging.info("Adding Phabricator project.")
    name = project_information[project_columns["english_name"]]
    description = project_information[project_columns["about_english"]]
    return phab.add_project(name, description)


def process_project(project_information, project_columns):
    """Process a single project.

    Parameters
    ----------
    project_information : dict
    project_columns : dict
    """
    superproject = project_information[project_columns["super_project"]]
    project_name = project_information[project_columns["english_name"]]
    if superproject:
        # Don't add anything for subprojects.
        return
    if project_name not in goals:
        logging.warn(
            "Project name '{}' found in projects file, but not in goals file. "
            "It will not be created.".format(project_name)
        )
        return
    logging.info(
        "Processing project '{}'.".format(
            project_information[project_columns["swedish_name"]]
        )
    )
    phab_id, phab_name = add_phab_project(project_information, project_columns)
    add_wiki_project_pages(project_information, project_columns,
                           phab_id, phab_name)
    goals[project_name]["added"] = True
    wiki.add_project(
        project_information[project_columns["project_id"]],
        project_information[project_columns["swedish_name"]]
    )


def load_args():
    """Load and process command line arguments.

    Returns
    -------
    argparse.ArgumentParser
        All encountered arguments.
    """
    parser = argparse.ArgumentParser()
    parser.add_argument(
        "--year",
        "-y",
        help=("Year for the projects created. "
              "If not given, the current year will be used.")
    )
    parser.add_argument(
        "--dry-run",
        "-d",
        help="Don't write anything to the target platforms.",
        action="store_true"
    )
    parser.add_argument(
        "--verbose",
        "-v",
        help="Print all logging messages.",
        action="store_true"
    )
    parser.add_argument(
        "--overwrite-wiki",
        "-w",
        help="Write to wiki even if pages exist.",
        action="store_true"
    )
    parser.add_argument(
        "--config",
        "-c",
        help="Config file.",
        default="config.yaml"
    )
    parser.add_argument(
        "--project",
        "-p",
        help=("Single project (English or Swedish name) to create. "
              "If not given, all projects will be processed.")
    )
    parser.add_argument(
        "project_file",
        help=("Path to a file containing project information. "
              "The data should be tab separated values."),
        nargs=1
    )
    parser.add_argument(
        "goal_file",
        help=("Path to a file containing information about project goals. "
              "The data should be tab separated values."),
        nargs=1
    )
    return parser.parse_args()


if __name__ == "__main__":
    args = load_args()
    setup_logging(args.verbose)
    logging.info("Creating projects.")
    config_path = args.config
    with open(config_path) as config_file:
        config = yaml.safe_load(config_file)
    logging.info("Loaded config from '{}'".format(config_path))
    with open(args.goal_file[0], newline="") as file_:
        goals_reader = csv.reader(file_, delimiter="\t")
        goals, goal_fulfillments = read_goals(goals_reader, config["goals"])
    if args.year:
        year = args.year
    else:
        year = datetime.date.today().year
    project_columns = config["project_columns"]
    wiki = Wiki(config["wiki"], project_columns, args.dry_run,
                args.overwrite_wiki, year)
    phab = Phab(config["phab"], args.dry_run)

    with open(args.project_file[0], newline="") as file_:
        projects_reader = csv.DictReader(file_, delimiter="\t")
        single_project_found = False
        for unsanitized_project_information in projects_reader:
            project_information = sanitize(unsanitized_project_information)
            if args.project:
                if args.project not in (
                        project_information[project_columns["swedish_name"]],
                        project_information[project_columns["english_name"]]):
                    continue
                else:
                    single_project_found = True
                    wiki.single_project_info(
                        project_information[project_columns["project_id"]],
                        project_information[project_columns["swedish_name"]]
                    )
            elif project_information[project_columns["skip"]]:
                # handle skip outside of process_project to allow specifying a
                # single project to override the skip value.
                logging.info(
                    "Skipping '{}', marked as inactive.".format(
                        project_information[
                            project_columns["english_name"]]))
                continue
            process_project(project_information, project_columns)

    if not args.project:
        # don't create these pages or run the checks unless it's a full run
        wiki.parse_programs()
        for project, parameters in goals.items():
            if "added" not in parameters:
                logging.warn(
                    "Project name '{}' found in goals file, but not in "
                    "projects file. It will not be created.".format(project)
                )
<<<<<<< HEAD
        wiki.add_year_pages()
    elif not single_project_found:
        logging.warn(
            "Project name '{}' could not be found in projects file. "
            "It will not be created.".format(args.project)
        )
=======
            )
            phab_id, phab_name = add_phab_project(project_information,
                                                  project_columns)
            add_wiki_project_pages(project_information, project_columns,
                                   phab_id, phab_name)
            goals[project_name]["added"] = True
            wiki.add_project(
                project_information[project_columns["project_id"]],
                project_information[project_columns["swedish_name"]]
            )
    wiki.parse_programs()
    for project, parameters in goals.items():
        if "added" not in parameters:
            logging.warn(
                "Project name '{}' found in goals file, but not in projects file. It will not be created.".format(project)  # noqa: E501
            )
    wiki.add_year_pages()

    wiki.log_report()
>>>>>>> 70639c12
<|MERGE_RESOLUTION|>--- conflicted
+++ resolved
@@ -356,31 +356,11 @@
                     "Project name '{}' found in goals file, but not in "
                     "projects file. It will not be created.".format(project)
                 )
-<<<<<<< HEAD
         wiki.add_year_pages()
     elif not single_project_found:
         logging.warn(
             "Project name '{}' could not be found in projects file. "
             "It will not be created.".format(args.project)
         )
-=======
-            )
-            phab_id, phab_name = add_phab_project(project_information,
-                                                  project_columns)
-            add_wiki_project_pages(project_information, project_columns,
-                                   phab_id, phab_name)
-            goals[project_name]["added"] = True
-            wiki.add_project(
-                project_information[project_columns["project_id"]],
-                project_information[project_columns["swedish_name"]]
-            )
-    wiki.parse_programs()
-    for project, parameters in goals.items():
-        if "added" not in parameters:
-            logging.warn(
-                "Project name '{}' found in goals file, but not in projects file. It will not be created.".format(project)  # noqa: E501
-            )
-    wiki.add_year_pages()
-
-    wiki.log_report()
->>>>>>> 70639c12
+
+    wiki.log_report()