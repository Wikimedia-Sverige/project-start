--- conflicted
+++ resolved
@@ -69,14 +69,10 @@
             template = Template(self._config["project_template"], True)
             project_parameters = self._config["project_parameters"].items()
             for template_parameter, label in project_parameters:
-<<<<<<< HEAD
-                template.add_parameter(template_parameter, parameters[label])
-            template.add_parameter("year", self._year)
-=======
                 template.add_parameter(
                     template_parameter,
                     parameters[self._project_columns[label]])
->>>>>>> ebbf5686
+            template.add_parameter("year", self._year)
             template.add_parameter("phabricatorId", phab_id)
             template.add_parameter("phabricatorName", phab_name)
             content = "{}".format(template)
