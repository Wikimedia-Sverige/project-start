--- conflicted
+++ resolved
@@ -590,7 +590,36 @@
         if not self._dry_run:
             page.save(summary=self._config["edit_summary"])
 
-<<<<<<< HEAD
+    def _add_volunteer_tasks_page(self):
+        """Add a page with volunteer tasks.
+
+        Creates a list of volunteer pages sorted by program.
+        """
+        project_list_string = ""
+        for program in self._programs:
+            project_list_string += "== {} ==\n".format(program["name"])
+            for strategy in program["strategies"]:
+                for project_id in strategy["projects"]:
+                    project_name = self._projects[project_id]
+                    project_template = "{{" + \
+                        ":Projekt:{}/Frivillig".format(project_name) + "}}\n"
+                    project_list_string += project_template
+            comment = Template("Utkommenterat", True, ["Platshållare"])
+            project_list_string += "{}&nbsp;\n\n".format(comment)
+
+        config = self._config["year_pages"]["volunteer_tasks"]
+        title = self._make_year_title(config["title"])
+        parameters = {
+            "frivilliguppdrag": project_list_string,
+            "år": self._year
+        }
+        self._add_page_from_template(
+            None,
+            title,
+            config["template"],
+            parameters
+        )
+
     def single_project_info(self, project_id, sv_name):
         """
         Output information about any manual updates which must be done.
@@ -619,34 +648,4 @@
             "pages: {pages}".format(
                 id=project_id, name=sv_name, pages='\n* '.join(pages)
             )
-=======
-    def _add_volunteer_tasks_page(self):
-        """Add a page with volunteer tasks.
-
-        Creates a list of volunteer pages sorted by program.
-        """
-        project_list_string = ""
-        for program in self._programs:
-            project_list_string += "== {} ==\n".format(program["name"])
-            for strategy in program["strategies"]:
-                for project_id in strategy["projects"]:
-                    project_name = self._projects[project_id]
-                    project_template = "{{" + \
-                        ":Projekt:{}/Frivillig".format(project_name) + "}}\n"
-                    project_list_string += project_template
-            comment = Template("Utkommenterat", True, ["Platshållare"])
-            project_list_string += "{}&nbsp;\n\n".format(comment)
-
-        config = self._config["year_pages"]["volunteer_tasks"]
-        title = self._make_year_title(config["title"])
-        parameters = {
-            "frivilliguppdrag": project_list_string,
-            "år": self._year
-        }
-        self._add_page_from_template(
-            None,
-            title,
-            config["template"],
-            parameters
->>>>>>> 6d118c62
         )